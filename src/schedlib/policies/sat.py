"""A production-level implementation of the SAT policy

"""
import numpy as np
import yaml
import os.path as op
from dataclasses import dataclass, field
from dataclasses_json import dataclass_json

import datetime as dt
from typing import List, Union, Optional, Dict, Any, Tuple
import jax.tree_util as tu
from functools import reduce, partial

from .. import config as cfg, core, source as src, rules as ru
from .. import commands as cmd, instrument as inst, utils as u
from ..thirdparty import SunAvoidance
from .stages import get_build_stage
from .stages.build_op import get_parking
<<<<<<< HEAD
from . import tel
from .tel import CalTarget
=======
>>>>>>> 80af18f4

logger = u.init_logger(__name__)

HWP_SPIN_UP = 7*u.minute
HWP_SPIN_DOWN = 15*u.minute
BORESIGHT_DURATION = 1*u.minute
WIREGRID_DURATION = 15*u.minute

@dataclass_json
@dataclass(frozen=True)
class State(tel.State):
    """
    State relevant to SAT operation scheduling. Inherits other fields:
    (`curr_time`, `az_now`, `el_now`, `az_speed_now`, `az_accel_now`)
    from the base State defined in `schedlib.commands`.

    Parameters
    ----------
    hwp_spinning : bool
        Whether the high-precision measurement wheel is spinning or not.
    hwp_dir : bool
        Current direction of HWP.  True is forward, False is backwards.
    """
    hwp_spinning: bool = False
    hwp_dir: bool = None

@dataclass(frozen=True)
class WiregridTarget:
    hour: int
    el_target: float
    az_target: float = 180
    duration: float = WIREGRID_DURATION

class SchedMode(tel.SchedMode):
    """
    Enumerate different options for scheduling operations in SATPolicy.

    Attributes
    ----------
    Wiregrid : str
        'wiregrid'; Wiregrid observations scheduled between block.t0 and block.t1
    """
    Wiregrid = 'wiregrid'

def make_cal_target(
    source: str, 
    boresight: float, 
    elevation: float, 
    focus: str, 
    allow_partial=False,
    drift=True,
    az_branch=None,
    az_speed=None,
    az_accel=None,
) -> CalTarget:
    array_focus = {
        0 : {
            'left' : 'ws3,ws2',
            'middle' : 'ws0,ws1,ws4',
            'right' : 'ws5,ws6',
            'bottom': 'ws1,ws2,ws6',
            'all' : 'ws0,ws1,ws2,ws3,ws4,ws5,ws6',
        },
        45 : {
            'left' : 'ws3,ws4',
            'middle' : 'ws2,ws0,ws5',
            'right' : 'ws1,ws6',
            'bottom': 'ws1,ws2,ws3',
            'all' : 'ws0,ws1,ws2,ws3,ws4,ws5,ws6',
        },
        -45 : {
            'left' : 'ws1,ws2',
            'middle' : 'ws6,ws0,ws3',
            'right' : 'ws4,ws5',
            'bottom': 'ws1,ws6,ws5',
            'all' : 'ws0,ws1,ws2,ws3,ws4,ws5,ws6',
        },
    }

    boresight = float(boresight)
    elevation = float(elevation)
    focus = focus.lower()

    focus_str = None
    if int(boresight) not in array_focus:
        logger.warning(
            f"boresight not in {array_focus.keys()}, assuming {focus} is a wafer string"
        )
        focus_str = focus
    else:
        focus_str = array_focus[int(boresight)].get(focus, focus)

    assert source in src.SOURCES, f"source should be one of {src.SOURCES.keys()}"

    if az_branch is None:
        az_branch = 180.

    return CalTarget(
        source=source, 
        array_query=focus_str, 
        el_bore=elevation, 
        boresight_rot=boresight, 
        tag=focus_str,
        allow_partial=allow_partial,
        drift=drift,
        az_branch=az_branch,
        az_speed=az_speed,
        az_accel=az_accel,
    )

@dataclass(frozen=True)
class WiregridTarget:
    hour: int
    el_target: float
    az_target: float = 180
    duration: float = 15*u.minute

class SchedMode:
    """
    Enumerate different options for scheduling operations in SATPolicy.

    Attributes
    ----------
    PreCal : str
        'pre_cal'; Operations scheduled before block.t0 for calibration.
    PreObs : str
        'pre_obs'; Observations scheduled before block.t0 for observation.
    InCal : str
        'in_cal'; Calibration operations scheduled between block.t0 and block.t1.
    InObs : str
        'in_obs'; Observation operations scheduled between block.t0 and block.t1.
    PostCal : str
        'post_cal'; Calibration operations scheduled after block.t1.
    PostObs : str
        'post_obs'; Observations operations scheduled after block.t1.
    PreSession : str
        'pre_session'; Represents the start of a session, scheduled from the beginning of the requested t0.
    PostSession : str
        'post_session'; Indicates the end of a session, scheduled after the last operation.

    """
    PreCal = 'pre_cal'
    PreObs = 'pre_obs'
    InCal = 'in_cal'
    InObs = 'in_obs'
    PostCal = 'post_cal'
    PostObs = 'post_obs'
    PreSession = 'pre_session'
    PostSession = 'post_session'
    Wiregrid = 'wiregrid'

def make_cal_target(
    source: str, 
    boresight: float, 
    elevation: float, 
    focus: str, 
    allow_partial=False,
    drift=True,
    az_branch=None,
    az_speed=None,
    az_accel=None,
) -> CalTarget:
    array_focus = {
        0 : {
            'left' : 'ws3,ws2',
            'middle' : 'ws0,ws1,ws4',
            'right' : 'ws5,ws6',
            'bottom': 'ws1,ws2,ws6',
            'all' : 'ws0,ws1,ws2,ws3,ws4,ws5,ws6',
        },
        45 : {
            'left' : 'ws3,ws4',
            'middle' : 'ws2,ws0,ws5',
            'right' : 'ws1,ws6',
            'bottom': 'ws1,ws2,ws3',
            'all' : 'ws0,ws1,ws2,ws3,ws4,ws5,ws6',
        },
        -45 : {
            'left' : 'ws1,ws2',
            'middle' : 'ws6,ws0,ws3',
            'right' : 'ws4,ws5',
            'bottom': 'ws1,ws6,ws5',
            'all' : 'ws0,ws1,ws2,ws3,ws4,ws5,ws6',
        },
    }

    boresight = float(boresight)
    elevation = float(elevation)
    focus = focus.lower()

    focus_str = None
    if int(boresight) not in array_focus:
        logger.warning(
            f"boresight not in {array_focus.keys()}, assuming {focus} is a wafer string"
        )
        focus_str = focus ##
    else:
        focus_str = array_focus[int(boresight)].get(focus, focus)

    assert source in src.SOURCES, f"source should be one of {src.SOURCES.keys()}"

    if az_branch is None:
        az_branch = 180.

    return CalTarget(
        source=source, 
        array_query=focus_str, 
        el_bore=elevation, 
        boresight_rot=boresight, 
        tag=focus_str,
        allow_partial=allow_partial,
        drift=drift,
        az_branch=az_branch,
        az_speed=az_speed,
        az_accel=az_accel,
    )

# ----------------------------------------------------
#                  Register operations
# ----------------------------------------------------
# Note: to avoid naming collisions. Use appropriate prefixes
# whenver necessary. For example, all satp1 specific
# operations should start with `satp1`.
#
# Registered operations can be three kinds of functions:
#
# 1. for operations with static duration, it can be defined as a function
#    that returns a list of commands, with the static duration specified in
#    the decorator
# 2. for operations with dynamic duration, meaning the duration is determined
#    at runtime, it can be defined as a function that returns a tuple of
#    duration and commands; the decorator should be informed with the option
#    `return_duration=True`
# 3. for operations that depends and/or modifies the state, the operation
#    function should take the state as the first argument (no renaming allowed)
#    and return a new state before the rest of the return values
#
# For example the following are all valid definitions:
#  @cmd.operation(name='my-op', duration=10)
#  def my_op():
#      return ["do something"]
#
#  @cmd.operation(name='my-op', return_duration=True)
#  def my_op():
#      return 10, ["do something"]
#
#  @cmd.operation(name='my-op')
#  def my_op(state):
#      return state, ["do something"]
#
#  @cmd.operation(name='my-op', return_duration=True)
#  def my_op(state):
#      return state, 10, ["do something"]

@cmd.operation(name="sat.preamble", duration=0)
def preamble():
    base = tel.preamble()
    append = ["sup = OCSClient('hwp-supervisor')", "",]
    return base + append

@cmd.operation(name='sat.ufm_relock', return_duration=True)
def ufm_relock(state, commands=None):
    return tel.ufm_relock(state, commands)

@cmd.operation(name='sat.hwp_spin_up', return_duration=True)
def hwp_spin_up(state, block, disable_hwp=False):
    cmds = []
    duration = 0

    if disable_hwp:
        return state, 0, ["# hwp disabled"]

    elif state.hwp_spinning:
        # if spinning in opposite direction, spin down first
        if block.hwp_dir is not None and state.hwp_dir != block.hwp_dir:
            duration += HWP_SPIN_DOWN
            cmds += [
            "run.hwp.stop(active=True)",
            "sup.disable_driver_board()",
            ]
        else:
            return state, 0, [f"# hwp already spinning with forward={state.hwp_dir}"]

    hwp_dir = block.hwp_dir if block.hwp_dir is not None else state.hwp_dir
    state = state.replace(hwp_dir=hwp_dir)
    state = state.replace(hwp_spinning=True)

    freq = 2 if hwp_dir else -2
    return state, duration + HWP_SPIN_UP, cmds + [
        "sup.enable_driver_board()",
        f"run.hwp.set_freq(freq={freq})",
    ]

@cmd.operation(name='sat.hwp_spin_down', return_duration=True)
def hwp_spin_down(state, disable_hwp=False):
    if disable_hwp:
        return state, 0, ["# hwp disabled"]
    elif not state.hwp_spinning:
        return state, 0, ["# hwp already stopped"]
    else:
        state = state.replace(hwp_spinning=False)
        return state, HWP_SPIN_DOWN, [
            "run.hwp.stop(active=True)",
            "sup.disable_driver_board()",
        ]

# per block operation: block will be passed in as parameter
@cmd.operation(name='sat.det_setup', return_duration=True)
def det_setup(state, block, commands=None, apply_boresight_rot=True, iv_cadence=None):
    return tel.det_setup(state, block, commands, apply_boresight_rot, iv_cadence)

@cmd.operation(name='sat.cmb_scan', return_duration=True)
def cmb_scan(state, block):
<<<<<<< HEAD
    return tel.cmb_scan(state, block)
=======
    if (
        block.az_speed != state.az_speed_now or 
        block.az_accel != state.az_accel_now
    ):
        commands = [
            f"run.acu.set_scan_params({block.az_speed}, {block.az_accel})"
        ]
        state = state.replace(
            az_speed_now=block.az_speed, 
            az_accel_now=block.az_accel
        )
    else:
        commands = []

    commands.extend([
        "run.seq.scan(",
        f"    description='{block.name}',",
        f"    stop_time='{block.t1.isoformat()}',",
        f"    width={round(block.throw,3)}, az_drift=0,",
        f"    subtype='{block.subtype}', tag='{block.tag}',",
        f"    min_duration=600,",
        ")",
    ])
    return state, (block.t1 - state.curr_time).total_seconds(), commands
>>>>>>> 80af18f4

@cmd.operation(name='sat.source_scan', return_duration=True)
def source_scan(state, block):
    return tel.source_scan(state, block)

@cmd.operation(name='sat.setup_boresight', return_duration=True)
def setup_boresight(state, block, apply_boresight_rot=True):
    commands = []
    duration = 0

    if apply_boresight_rot and (
            state.boresight_rot_now is None or state.boresight_rot_now != block.boresight_angle
        ):
        if state.hwp_spinning:
            state = state.replace(hwp_spinning=False)
            duration += HWP_SPIN_DOWN
            commands += [
                "run.hwp.stop(active=True)",
                "sup.disable_driver_board()",
            ]

        assert not state.hwp_spinning
        commands += [f"run.acu.set_boresight({block.boresight_angle})"]
        state = state.replace(boresight_rot_now=block.boresight_angle)
        duration += BORESIGHT_DURATION

    return state, duration, commands

# passthrough any arguments, to be used in any sched-mode
@cmd.operation(name='sat.bias_step', return_duration=True)
def bias_step(state, block, bias_step_cadence=None):
    return tel.bias_step(state, block, bias_step_cadence)

@cmd.operation(name='sat.wiregrid', duration=WIREGRID_DURATION)
def wiregrid(state):
    return state, [
        "run.wiregrid.calibrate(continuous=False, elevation_check=True, boresight_check=False, temperature_check=False)"
    ]

@cmd.operation(name="move_to", return_duration=True)
def move_to(state, az, el, min_el=48, force=False):
    if not force and (state.az_now == az and state.el_now == el):
        return state, 0, []

<<<<<<< HEAD
    duration = 0
    cmd = []

    if state.hwp_spinning and el < min_el:
        state = state.replace(hwp_spinning=False)
        duration += HWP_SPIN_DOWN
        cmd += [
            "run.hwp.stop(active=True)",
            "sup.disable_driver_board()",
        ]

    cmd += [
        f"run.acu.move_to(az={round(az, 3)}, el={round(el, 3)})",
    ]
    state = state.replace(az_now=az, el_now=el)

    return state, duration, cmd
=======
@cmd.operation(name='sat.wiregrid', duration=15*u.minute)
def wiregrid(state):
    return state, [
        "run.wiregrid.calibrate(continuous=False, elevation_check=True, boresight_check=False, temperature_check=False)"
    ]
>>>>>>> 80af18f4

@dataclass
class SATPolicy(tel.TelPolicy):
    """a more realistic SAT policy.

    Parameters
    ----------
    hwp_override : bool
        a bool that specifies the hwp direction if overriding the master schedule.  True is forward
        and False is reverse.
    min_hwp_el : float
        the minimum elevation a move command to go to without stopping the hwp first
    """
    hwp_override: Optional[bool] = None
<<<<<<< HEAD
    min_hwp_el: float = 48 # deg
=======
    az_motion_override: bool = False
    az_speed: float = 1. # deg / s
    az_accel: float = 2. # deg / s^2
    iv_cadence : float = 4 * u.hour
    bias_step_cadence : float = 0.5 * u.hour
    min_hwp_el : float = 48 # deg
    max_cmb_scan_duration : float = 1 * u.hour
    allow_az_maneuver: bool = True
    wafer_sets: Dict[str, Any] = field(default_factory=dict)
    operations: List[Dict[str, Any]] = field(default_factory=list)
    stages: Dict[str, Any] = field(default_factory=dict)
>>>>>>> 80af18f4

    @classmethod
    def from_config(cls, config: Union[Dict[str, Any], str]):
        """
        Constructs a policy object from a YAML configuration file, a YAML string, or a dictionary.

        Parameters
        ----------
        config : Union[dict, str]
            The configuration to populate the policy object.

        Returns
        -------
        The constructed policy object.
        """
        if isinstance(config, str):
            loader = cfg.get_loader()
            if op.isfile(config):
                with open(config, "r") as f:
                    config = yaml.load(f.read(), Loader=loader)
            else:
                config = yaml.load(config, Loader=loader)
        return cls(**config)

    def divide_blocks(self, block, max_dt=dt.timedelta(minutes=60), min_dt=dt.timedelta(minutes=15)):
        duration = block.duration

        # if the block is small enough, return it as is
        if duration <= (max_dt + min_dt):
            return [block]

        n_blocks = duration // max_dt
        remainder = duration % max_dt

        # split if 1 block with remainder > min duration
        if n_blocks == 1:
            return core.block_split(block, block.t0 + max_dt)

        blocks = []
        # calculate the offset for splitting
        offset = (remainder + max_dt) / 2 if remainder.total_seconds() > 0 else max_dt

        split_blocks = core.block_split(block, block.t0 + offset)
        blocks.append(split_blocks[0])

        # split the remaining block into chunks of max duration
        for i in range(n_blocks - 1):
            split_blocks = core.block_split(split_blocks[-1], split_blocks[-1].t0 + max_dt)
            blocks.append(split_blocks[0])

        # add the remaining part
        if remainder.total_seconds() > 0:
            split_blocks = core.block_split(split_blocks[-1], split_blocks[-1].t0 + offset)
            blocks.append(split_blocks[0])

        return blocks

    def init_seqs(self, t0: dt.datetime, t1: dt.datetime) -> core.BlocksTree:
        """
        Initialize the sequences for the scheduler to process.

        Parameters
        ----------
        t0 : datetime.datetime
            The start time of the sequences.
        t1 : datetime.datetime
            The end time of the sequences.

        Returns
        -------
        BlocksTree (nested dict / list of blocks)
            The initialized sequences
        """
<<<<<<< HEAD
        columns = ["start_utc", "stop_utc", "hwp_dir", "rotation", "az_min", "az_max",
                   "el", "speed", "accel", "pass", "sub", "uid", "patch"]
=======
        def construct_seq(loader_cfg):
            if loader_cfg['type'] == 'source':
                return src.source_gen_seq(loader_cfg['name'], t0, t1)
            elif loader_cfg['type'] == 'toast':
                blocks = inst.parse_sequence_from_toast(loader_cfg['file'])
                if self.boresight_override is not None:
                    blocks = core.seq_map(
                        lambda b: b.replace(
                            boresight_angle=self.boresight_override
                        ), blocks
                    )
                if self.hwp_override is not None:
                    blocks = core.seq_map(
                        lambda b: b.replace(
                            hwp_dir=self.hwp_override
                        ), blocks
                    )
                if self.az_motion_override:
                    blocks = core.seq_map(
                        lambda b: b.replace(
                            az_speed=self.az_speed
                        ), blocks
                    )
                    blocks = core.seq_map(
                        lambda b: b.replace(
                            az_accel=self.az_accel
                        ), blocks
                    )
                return blocks
            else:
                raise ValueError(f"unknown sequence type: {loader_cfg['type']}")
>>>>>>> 80af18f4

        # construct seqs by traversing the blocks definition dict
        blocks = tu.tree_map(
            partial(self.construct_seq, t0=t0, t1=t1, columns=columns),
            self.blocks,
            is_leaf=lambda x: isinstance(x, dict) and 'type' in x
        )

        # override hwp direction
        if self.hwp_override is not None:
            blocks['baseline'] = core.seq_map(
                lambda b: b.replace(
                    hwp_dir=self.hwp_override
                ), blocks['baseline']
            )

        # by default add calibration blocks specified in cal_targets if not already specified
        for cal_target in self.cal_targets:
            if isinstance(cal_target, CalTarget):
                source = cal_target.source
                if source not in blocks['calibration']:
                    blocks['calibration'][source] = src.source_gen_seq(source, t0, t1)
            elif isinstance(cal_target, WiregridTarget):
                wiregrid_candidates = []
                current_date = t0.date()
                end_date = t1.date()

                while current_date <= end_date:
                    candidate_time = dt.datetime.combine(current_date, dt.time(cal_target.hour, 0), tzinfo=dt.timezone.utc)
                    if t0 <= candidate_time <= t1:
                        wiregrid_candidates.append(
                            inst.StareBlock(
                                name='wiregrid',
                                t0=candidate_time,
                                t1=candidate_time + dt.timedelta(seconds=cal_target.duration),
                                az=cal_target.az_target,
                                alt=cal_target.el_target,
                                subtype='wiregrid'
                            )
                        )
                    current_date += dt.timedelta(days=1)
                blocks['calibration']['wiregrid'] = wiregrid_candidates

        # trim to given time range
        blocks = core.seq_trim(blocks, t0, t1)

        # ok to drop Nones
        blocks = tu.tree_map(
            lambda x: [x_ for x_ in x if x_ is not None],
            blocks,
            is_leaf=lambda x: isinstance(x, list)
        )

        return blocks

    def apply(self, blocks: core.BlocksTree) -> core.BlocksTree:
        """
        Applies a set of observing rules to the a tree of blocks such as modifying
        it with sun avoidance constraints and planning source scans for calibration.

        Parameters
        ----------
        blocks : BlocksTree
            The original blocks tree structure defining observing sequences and constraints.

        Returns
        -------
        BlocksTree
            New blocks tree after applying the specified observing rules.

        """
        # -----------------------------------------------------------------
        # step 1: preliminary sun avoidance
        #   - get rid of source observing windows too close to the sun
        #   - likely won't affect scan blocks because master schedule already
        #     takes care of this
        # -----------------------------------------------------------------
        if 'sun-avoidance' in self.rules:
            logger.info(f"applying sun avoidance rule: {self.rules['sun-avoidance']}")
            sun_rule = SunAvoidance(**self.rules['sun-avoidance'])
            blocks = sun_rule(blocks)
        else:
            logger.error("no sun avoidance rule specified!")
            raise ValueError("Sun rule is required!")

        # -----------------------------------------------------------------
        # step 2: plan calibration scans
        #   - refer to each target specified in cal_targets
        #   - same source can be observed multiple times with different
        #     array configurations (i.e. using array_query)
        # -----------------------------------------------------------------
        logger.info("planning calibration scans...")
        cal_blocks = []

        for target in self.cal_targets:
            logger.info(f"-> planning calibration scans for {target}...")

            if isinstance(target, WiregridTarget):
                logger.info(f"-> planning wiregrid scans for {target}...")
                cal_blocks += core.seq_map(lambda b: b.replace(subtype='wiregrid'), 
                                           blocks['calibration']['wiregrid'])
                continue

            assert target.source in blocks['calibration'], f"source {target.source} not found in sequence"

            # digest array_query: it could be a fnmatch pattern matching the path
            # in the geometry dict, or it could be looked up from a predefined
            # wafer_set dict. Here we account for the latter case:
            # look up predefined query in wafer_set
            if target.array_query in self.wafer_sets:
                array_query = self.wafer_sets[target.array_query]
            else:
                array_query = target.array_query

            # build array geometry information based on the query
            array_info = inst.array_info_from_query(self.geometries, array_query)
            logger.debug(f"-> array_info: {array_info}")

            # apply MakeCESourceScan rule to transform known observing windows into
            # actual scan blocks
            rule = ru.MakeCESourceScan(
                array_info=array_info,
                el_bore=target.el_bore,
                drift=target.drift,
                boresight_rot=target.boresight_rot,
                allow_partial=target.allow_partial,
                az_branch=target.az_branch,
            )
            source_scans = rule(blocks['calibration'][target.source])

            # sun check again: previous sun check ensure source is not too
            # close to the sun, but our scan may still get close enough to
            # the sun, in which case we will trim it or delete it depending
            # on whether allow_partial is True
            if target.allow_partial:
                logger.info("-> allow_partial = True: trimming scan options by sun rule")
                min_dur_rule = ru.make_rule('min-duration', **self.rules['min-duration'])
                source_scans = min_dur_rule(sun_rule(source_scans))
            else:
                logger.info("-> allow_partial = False: filtering scan options by sun rule")
                source_scans = core.seq_filter(lambda b: b == sun_rule(b), source_scans)

            # flatten and sort
            source_scans = core.seq_sort(source_scans, flatten=True)

            if len(source_scans) == 0:
                logger.warning(f"-> no scan options available for {target.source} ({target.array_query})")
                continue

            # which one can be added without conflicting with already planned calibration blocks?
            source_scans = core.seq_sort(
                core.seq_filter(lambda b: not any([b.overlaps(b_) for b_ in cal_blocks]), source_scans),
                flatten=True
            )

            if len(source_scans) == 0:
                logger.warning(f"-> all scan options overlap with already planned source scans...")
                continue

            logger.info(f"-> found {len(source_scans)} scan options for {target.source} ({target.array_query}): {u.pformat(source_scans)}, adding the first one...")

            # add the first scan option
            cal_block = source_scans[0]

            # update tag, speed, accel, etc
            cal_block = cal_block.replace(
                az_speed = target.az_speed if target.az_speed is not None else self.az_speed,
                az_accel = target.az_accel if target.az_accel is not None else self.az_accel,
                tag=f"{cal_block.tag},{target.tag}"
            )
            cal_blocks.append(cal_block)

        blocks['calibration'] = cal_blocks

        logger.info(f"-> after calibration policy: {u.pformat(blocks['calibration'])}")

        # check sun avoidance again
        blocks['calibration'] = core.seq_flatten(sun_rule(blocks['calibration']))

        # min duration rule
        if 'min-duration' in self.rules:
            logger.info(f"applying min duration rule: {self.rules['min-duration']}")
            rule = ru.make_rule('min-duration', **self.rules['min-duration'])
            blocks['baseline'] = rule(blocks['baseline'])

        # az range rule
        if 'az-range' in self.rules:
            logger.info(f"applying az range rule: {self.rules['az-range']}")
            az_range = ru.AzRange(**self.rules['az-range'])
            blocks['calibration'] = az_range(blocks['calibration'])

        # -----------------------------------------------------------------
        # step 4: tags
        # -----------------------------------------------------------------

        # add proper subtypes
        blocks['calibration'] = core.seq_map(
            lambda block: block.replace(subtype="cal") if block.name != 'wiregrid' else block,
            blocks['calibration']
        )

        blocks['baseline']['cmb'] = core.seq_map(
            lambda block: block.replace(
                subtype="cmb",
                tag=f"{block.tag},{block.az:.0f}-{block.az+block.throw:.0f}"
            ),
            blocks['baseline']['cmb']
        )

        # add scan tag if supplied
        if self.scan_tag is not None:
            blocks['baseline'] = core.seq_map(
                lambda block: block.replace(tag=f"{block.tag},{self.scan_tag}"),
                blocks['baseline']
            )

        blocks = core.seq_sort(blocks['baseline']['cmb'] + blocks['calibration'], flatten=True)

        return blocks

    def init_state(self, t0: dt.datetime) -> State:
        """
        Initializes the observatory state with some reasonable guess.
        In practice it should ideally be replaced with actual data
        from the observatory controller.

        Parameters
        ----------
        t0 : float
            The initial time for the state, typically representing the current time in a specific format.

        Returns
        -------
        State
        """
        return State(
            curr_time=t0,
            az_now=180,
            el_now=48,
            boresight_rot_now=0,
            hwp_spinning=False,
        )

    def seq2cmd(
        self, 
        seq, 
        t0: dt.datetime, 
        t1: dt.datetime, 
        state: Optional[State] = None,
        return_state: bool = False,
    ) -> List[Any]:
        """
        Converts a sequence of blocks into a list of commands to be executed
        between two given times.

        This method is responsible for generating commands based on a given
        sequence of observing blocks, considering specific hardware settings and
        constraints. It also includes timing considerations, such as time to
        relock a UFM or boresight angles, and ensures proper settings for
        azimuth speed and acceleration. It is assumed that the provided sequence
        is sorted in time.

        Parameters
        ----------
        seq : core.Blocks
            A tree-like sequence of Blocks representing the observation schedule
        t0 : datetime.datetime
            The starting datetime for the command sequence.
        t1 : datetime.datetime
            The ending datetime for the command sequence
        state : Optional[State], optional
            The initial state of the observatory, by default None

        Returns
        -------
        list of Operation

        """
        if state is None:
            state = self.init_state(t0)

        # load building stage
        build_op = get_build_stage('build_op', {'policy_config': self, **self.stages.get('build_op', {})})

        # first resolve overlapping between cal and cmb
        cal_blocks = core.seq_flatten(core.seq_filter(lambda b: b.subtype == 'cal', seq))
        cmb_blocks = core.seq_flatten(core.seq_filter(lambda b: b.subtype == 'cmb', seq))
        wiregrid_blocks = core.seq_flatten(core.seq_filter(lambda b: b.subtype == 'wiregrid', seq))
        cal_blocks += wiregrid_blocks
        seq = core.seq_sort(core.seq_merge(cmb_blocks, cal_blocks, flatten=True))

        # divide cmb blocks
        if self.max_cmb_scan_duration is not None:
            seq = core.seq_flatten(core.seq_map(lambda b: self.divide_blocks(b, dt.timedelta(seconds=self.max_cmb_scan_duration)) if b.subtype=='cmb' else b, seq))

        # compile operations
        cal_pre = [op for op in self.operations if op['sched_mode'] == SchedMode.PreCal]
        cal_in = [op for op in self.operations if op['sched_mode'] == SchedMode.InCal]
        cal_post = [op for op in self.operations if op['sched_mode'] == SchedMode.PostCal]
        cmb_pre = [op for op in self.operations if op['sched_mode'] == SchedMode.PreObs]
        cmb_in = [op for op in self.operations if op['sched_mode'] == SchedMode.InObs]
        cmb_post = [op for op in self.operations if op['sched_mode'] == SchedMode.PostObs]
        pre_sess = [op for op in self.operations if op['sched_mode'] == SchedMode.PreSession]
        pos_sess = [op for op in self.operations if op['sched_mode'] == SchedMode.PostSession]
        wiregrid_in = [op for op in self.operations if op['sched_mode'] == SchedMode.Wiregrid]

        def map_block(block):
            if block.subtype == 'cal':
                return {
                    'name': block.name,
                    'block': block,
                    'pre': cal_pre,
                    'in': cal_in,
                    'post': cal_post,
                    'priority': 3
                }
            elif block.subtype == 'cmb':
                return {
                    'name': block.name,
                    'block': block,
                    'pre': cmb_pre,
                    'in': cmb_in,
                    'post': cmb_post,
                    'priority': 1
                }
            elif block.subtype == 'wiregrid':
                return {
                    'name': block.name,
                    'block': block,
                    'pre': [],
                    'in': wiregrid_in,
                    'post': [],
                    'priority': 2
                }
            else:
                raise ValueError(f"unexpected block subtype: {block.subtype}")

        seq = [map_block(b) for b in seq]
        start_block = {
            'name': 'pre-session',
            'block': inst.StareBlock(name="pre-session", az=state.az_now, alt=state.el_now, t0=t0, t1=t0+dt.timedelta(seconds=1)),
            'pre': [],
            'in': [],
            'post': pre_sess,  # scheduled after t0
            'priority': 3,
            'pinned': True  # remain unchanged during multi-pass
        }
        # move to stow position if specified, otherwise keep final position
        if len(pos_sess) > 0:
            # find an alt, az that is sun-safe for the entire duration of the schedule.
            if not self.stages['build_op']['plan_moves']['stow_position']:
                az_start = 180
                alt_start = 60
                # add a buffer to start and end to be safe
                t_start = t0 - dt.timedelta(seconds=300)
                t_end = t1 + dt.timedelta(seconds=300)
                az_stow, alt_stow, _, _ = get_parking(t_start, t_end, alt_start, self.stages['build_op']['plan_moves']['sun_policy'])
                logger.info(f"found sun safe stow position at ({az_stow}, {alt_stow})")
            else:
                az_stow = self.stages['build_op']['plan_moves']['stow_position']['az_stow']
                alt_stow = self.stages['build_op']['plan_moves']['stow_position']['el_stow']
        else:
            az_stow = seq[-1]['block'].az
            alt_stow = seq[-1]['block'].alt
        end_block = {
            'name': 'post-session',
            'block': inst.StareBlock(name="post-session", az=az_stow, alt=alt_stow, t0=t1-dt.timedelta(seconds=1), t1=t1),
            'pre': pos_sess, # scheduled before t1
            'in': [],
            'post': [],
            'priority': 3,
            'pinned': True # remain unchanged during multi-pass
        }
        seq = [start_block] + seq + [end_block]

        ops, state = build_op.apply(seq, t0, t1, state)
        if return_state:
            return ops, state
        return ops

    def add_cal_target(self, *args, **kwargs):
        self.cal_targets.append(make_cal_target(*args, **kwargs))

<<<<<<< HEAD
    def add_wiregrid_target(self, el_target, hour_utc=12, az_target=180, duration=WIREGRID_DURATION, **kwargs):
=======
    def add_cal_target(self, *args, **kwargs):
        self.cal_targets.append(make_cal_target(*args, **kwargs))

    def add_wiregrid_target(self, el_target, hour_utc=12, az_target=180, duration=15*u.minute, **kwargs):
>>>>>>> 80af18f4
        self.cal_targets.append(WiregridTarget(hour=hour_utc, az_target=az_target, el_target=el_target, duration=duration))

# ------------------------
# utilities
# ------------------------

def simplify_hwp(op_seq):
    # if hwp is spinning up and down right next to each other, we can just remove them
    core.seq_assert_sorted(op_seq)
    def rewriter(seq_prev, b_next):
        if len(seq_prev) == 0:
            return [b_next]
        b_prev = seq_prev[-1]
        if (b_prev.name == 'sat.hwp_spin_up' and b_next.name == 'sat.hwp_spin_down') or \
           (b_prev.name == 'sat.hwp_spin_down' and b_next.name == 'sat.hwp_spin_up'):
            return seq_prev[:-1] + [cmd.OperationBlock(
                name='wait-until', 
                t0=b_prev.t0, 
                t1=b_next.t1, 
            )]
        else:
            return seq_prev+[b_next]
    return reduce(rewriter, op_seq, [])<|MERGE_RESOLUTION|>--- conflicted
+++ resolved
@@ -17,11 +17,8 @@
 from ..thirdparty import SunAvoidance
 from .stages import get_build_stage
 from .stages.build_op import get_parking
-<<<<<<< HEAD
 from . import tel
 from .tel import CalTarget
-=======
->>>>>>> 80af18f4
 
 logger = u.init_logger(__name__)
 
@@ -335,34 +332,7 @@
 
 @cmd.operation(name='sat.cmb_scan', return_duration=True)
 def cmb_scan(state, block):
-<<<<<<< HEAD
     return tel.cmb_scan(state, block)
-=======
-    if (
-        block.az_speed != state.az_speed_now or 
-        block.az_accel != state.az_accel_now
-    ):
-        commands = [
-            f"run.acu.set_scan_params({block.az_speed}, {block.az_accel})"
-        ]
-        state = state.replace(
-            az_speed_now=block.az_speed, 
-            az_accel_now=block.az_accel
-        )
-    else:
-        commands = []
-
-    commands.extend([
-        "run.seq.scan(",
-        f"    description='{block.name}',",
-        f"    stop_time='{block.t1.isoformat()}',",
-        f"    width={round(block.throw,3)}, az_drift=0,",
-        f"    subtype='{block.subtype}', tag='{block.tag}',",
-        f"    min_duration=600,",
-        ")",
-    ])
-    return state, (block.t1 - state.curr_time).total_seconds(), commands
->>>>>>> 80af18f4
 
 @cmd.operation(name='sat.source_scan', return_duration=True)
 def source_scan(state, block):
@@ -407,7 +377,6 @@
     if not force and (state.az_now == az and state.el_now == el):
         return state, 0, []
 
-<<<<<<< HEAD
     duration = 0
     cmd = []
 
@@ -425,13 +394,6 @@
     state = state.replace(az_now=az, el_now=el)
 
     return state, duration, cmd
-=======
-@cmd.operation(name='sat.wiregrid', duration=15*u.minute)
-def wiregrid(state):
-    return state, [
-        "run.wiregrid.calibrate(continuous=False, elevation_check=True, boresight_check=False, temperature_check=False)"
-    ]
->>>>>>> 80af18f4
 
 @dataclass
 class SATPolicy(tel.TelPolicy):
@@ -446,21 +408,7 @@
         the minimum elevation a move command to go to without stopping the hwp first
     """
     hwp_override: Optional[bool] = None
-<<<<<<< HEAD
     min_hwp_el: float = 48 # deg
-=======
-    az_motion_override: bool = False
-    az_speed: float = 1. # deg / s
-    az_accel: float = 2. # deg / s^2
-    iv_cadence : float = 4 * u.hour
-    bias_step_cadence : float = 0.5 * u.hour
-    min_hwp_el : float = 48 # deg
-    max_cmb_scan_duration : float = 1 * u.hour
-    allow_az_maneuver: bool = True
-    wafer_sets: Dict[str, Any] = field(default_factory=dict)
-    operations: List[Dict[str, Any]] = field(default_factory=list)
-    stages: Dict[str, Any] = field(default_factory=dict)
->>>>>>> 80af18f4
 
     @classmethod
     def from_config(cls, config: Union[Dict[str, Any], str]):
@@ -534,42 +482,8 @@
         BlocksTree (nested dict / list of blocks)
             The initialized sequences
         """
-<<<<<<< HEAD
         columns = ["start_utc", "stop_utc", "hwp_dir", "rotation", "az_min", "az_max",
                    "el", "speed", "accel", "pass", "sub", "uid", "patch"]
-=======
-        def construct_seq(loader_cfg):
-            if loader_cfg['type'] == 'source':
-                return src.source_gen_seq(loader_cfg['name'], t0, t1)
-            elif loader_cfg['type'] == 'toast':
-                blocks = inst.parse_sequence_from_toast(loader_cfg['file'])
-                if self.boresight_override is not None:
-                    blocks = core.seq_map(
-                        lambda b: b.replace(
-                            boresight_angle=self.boresight_override
-                        ), blocks
-                    )
-                if self.hwp_override is not None:
-                    blocks = core.seq_map(
-                        lambda b: b.replace(
-                            hwp_dir=self.hwp_override
-                        ), blocks
-                    )
-                if self.az_motion_override:
-                    blocks = core.seq_map(
-                        lambda b: b.replace(
-                            az_speed=self.az_speed
-                        ), blocks
-                    )
-                    blocks = core.seq_map(
-                        lambda b: b.replace(
-                            az_accel=self.az_accel
-                        ), blocks
-                    )
-                return blocks
-            else:
-                raise ValueError(f"unknown sequence type: {loader_cfg['type']}")
->>>>>>> 80af18f4
 
         # construct seqs by traversing the blocks definition dict
         blocks = tu.tree_map(
@@ -953,14 +867,7 @@
     def add_cal_target(self, *args, **kwargs):
         self.cal_targets.append(make_cal_target(*args, **kwargs))
 
-<<<<<<< HEAD
     def add_wiregrid_target(self, el_target, hour_utc=12, az_target=180, duration=WIREGRID_DURATION, **kwargs):
-=======
-    def add_cal_target(self, *args, **kwargs):
-        self.cal_targets.append(make_cal_target(*args, **kwargs))
-
-    def add_wiregrid_target(self, el_target, hour_utc=12, az_target=180, duration=15*u.minute, **kwargs):
->>>>>>> 80af18f4
         self.cal_targets.append(WiregridTarget(hour=hour_utc, az_target=az_target, el_target=el_target, duration=duration))
 
 # ------------------------
