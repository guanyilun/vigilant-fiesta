--- conflicted
+++ resolved
@@ -321,13 +321,9 @@
     def from_defaults(cls, master_file, az_speed=0.5, az_accel=0.25,
         iv_cadence=4*u.hour, bias_step_cadence=0.5*u.hour,
         min_hwp_el=48, max_cmb_scan_duration=1*u.hour,
-<<<<<<< HEAD
-        cal_targets=None, state_file=None, **op_cfg
-=======
         cal_targets=[], az_stow=None, el_stow=None,
         boresight_override=None, hwp_override=None,
         state_file=None, **op_cfg
->>>>>>> 3e2d5cf0
     ):
         if cal_targets is None:
             cal_targets = []
